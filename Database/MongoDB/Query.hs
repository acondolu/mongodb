-- | Query and update documents

{-# LANGUAGE OverloadedStrings, RecordWildCards, NamedFieldPuns, TupleSections, FlexibleContexts, FlexibleInstances, UndecidableInstances, MultiParamTypeClasses, GeneralizedNewtypeDeriving, StandaloneDeriving, TypeSynonymInstances, TypeFamilies, CPP, DeriveDataTypeable, ScopedTypeVariables, BangPatterns #-}

module Database.MongoDB.Query (
    -- * Monad
    Action, access, Failure(..), ErrorCode,
    AccessMode(..), GetLastError, master, slaveOk, accessMode,
    liftDB,
    MongoContext(..), HasMongoContext(..),
    -- * Database
    Database, allDatabases, useDb, thisDatabase,
    -- ** Authentication
    Username, Password, auth, authMongoCR, authSCRAMSHA1,
    -- * Collection
    Collection, allCollections,
    -- ** Selection
    Selection(..), Selector, whereJS,
    Select(select),
    -- * Write
    -- ** Insert
    insert, insert_, insertMany, insertMany_, insertAll, insertAll_,
    -- ** Update
    save, replace, repsert, upsert, Modifier, modify, updateMany, updateAll,
    WriteResult(..), UpdateOption(..), Upserted(..),
    -- ** Delete
    delete, deleteOne, deleteMany, deleteAll, DeleteOption(..),
    -- * Read
    -- ** Query
    Query(..), QueryOption(NoCursorTimeout, TailableCursor, AwaitData, Partial),
    Projector, Limit, Order, BatchSize,
    explain, find, findOne, fetch,
    findAndModify, findAndModifyOpts, FindAndModifyOpts(..), defFamUpdateOpts,
    count, distinct,
    -- *** Cursor
    Cursor, nextBatch, next, nextN, rest, closeCursor, isCursorClosed,
    -- ** Aggregate
    Pipeline, aggregate,
    -- ** Group
    Group(..), GroupKey(..), group,
    -- ** MapReduce
    MapReduce(..), MapFun, ReduceFun, FinalizeFun, MROut(..), MRMerge(..),
    MRResult, mapReduce, runMR, runMR',
    -- * Command
    Command, runCommand, runCommand1,
    eval, retrieveServerData, ServerData(..)
) where

import Prelude hiding (lookup)
import Control.Exception (Exception, throwIO)
import Control.Monad (unless, replicateM, liftM, liftM2)
import Data.Int (Int32, Int64)
import Data.Either (lefts, rights)
import Data.List (foldl1')
import Data.Maybe (listToMaybe, catMaybes, isNothing)
import Data.Word (Word32)
#if !MIN_VERSION_base(4,8,0)
import Data.Monoid (mappend)
#endif
import Data.Typeable (Typeable)
import System.Mem.Weak (Weak)

import qualified Control.Concurrent.MVar as MV
#if MIN_VERSION_base(4,6,0)
import Control.Concurrent.MVar.Lifted (MVar,
                                       readMVar)
#else
import Control.Concurrent.MVar.Lifted (MVar, addMVarFinalizer,
                                         readMVar)
#endif
import Control.Applicative ((<$>))
<<<<<<< HEAD
import Control.Exception (SomeException, catch)
import Control.Monad (when)
=======
import Control.Exception (catch)
import Control.Monad (when, void)
import Control.Monad.Base (MonadBase)
>>>>>>> 571fe47d
import Control.Monad.Error (Error(..))
import Control.Monad.Reader (MonadReader, ReaderT, runReaderT, ask, asks, local)
import Control.Monad.Trans (MonadIO, liftIO)
import Data.Binary.Put (runPut)
import Data.Bson (Document, Field(..), Label, Val, Value(String, Doc, Bool),
                  Javascript, at, valueAt, lookup, look, genObjectId, (=:),
                  (=?), (!?), Val(..), ObjectId, Value(..))
import Data.Bson.Binary (putDocument)
import Data.Text (Text)
import qualified Data.Text as T

import Database.MongoDB.Internal.Protocol (Reply(..), QueryOption(..),
                                           ResponseFlag(..), InsertOption(..),
                                           UpdateOption(..), DeleteOption(..),
                                           CursorId, FullCollection, Username,
                                           Password, Pipe, Notice(..),
                                           Request(GetMore, qOptions, qSkip,
                                           qFullCollection, qBatchSize,
                                           qSelector, qProjector),
                                           pwKey, ServerData(..))
import Database.MongoDB.Internal.Util (loop, liftIOE, true1, (<.>))
import qualified Database.MongoDB.Internal.Protocol as P

import qualified Crypto.Nonce as Nonce
import qualified Data.ByteString as BS
import qualified Data.ByteString.Lazy as LBS
import qualified Data.ByteString.Base16 as B16
import qualified Data.ByteString.Base64 as B64
import qualified Data.ByteString.Char8 as B
import qualified Data.Either as E
import qualified Crypto.Hash.MD5 as MD5
import qualified Crypto.Hash.SHA1 as SHA1
import qualified Crypto.MAC.HMAC as HMAC
import Data.Bits (xor)
import qualified Data.Map as Map
import Text.Read (readMaybe)
import Data.Maybe (fromMaybe)

-- * Monad

type Action = ReaderT MongoContext
-- ^ A monad on top of m (which must be a MonadIO) that may access the database and may fail with a DB 'Failure'

access :: (MonadIO m) => Pipe -> AccessMode -> Database -> Action m a -> m a
-- ^ Run action against database on server at other end of pipe. Use access mode for any reads and writes.
-- Throw 'Failure' in case of any error.
access mongoPipe mongoAccessMode mongoDatabase action = runReaderT action MongoContext{..}

-- | A connection failure, or a read or write exception like cursor expired or inserting a duplicate key.
-- Note, unexpected data from the server is not a Failure, rather it is a programming error (you should call 'error' in this case) because the client and server are incompatible and requires a programming change.
data Failure =
     ConnectionFailure IOError  -- ^ TCP connection ('Pipeline') failed. May work if you try again on the same Mongo 'Connection' which will create a new Pipe.
    | CursorNotFoundFailure CursorId  -- ^ Cursor expired because it wasn't accessed for over 10 minutes, or this cursor came from a different server that the one you are currently connected to (perhaps a fail over happen between servers in a replica set)
    | QueryFailure ErrorCode String  -- ^ Query failed for some reason as described in the string
    | WriteFailure Int ErrorCode String -- ^ Error observed by getLastError after a write, error description is in string, index of failed document is the first argument
    | WriteConcernFailure Int String  -- ^ Write concern error. It's reported only by insert, update, delete commands. Not by wire protocol.
    | DocNotFound Selection  -- ^ 'fetch' found no document matching selection
    | AggregateFailure String -- ^ 'aggregate' returned an error
    | CompoundFailure [Failure] -- ^ When we need to aggregate several failures and report them.
    | ProtocolFailure Int String -- ^ The structure of the returned documents doesn't match what we expected
    deriving (Show, Eq, Typeable)
instance Exception Failure

type ErrorCode = Int
-- ^ Error code from getLastError or query failure

instance Error Failure where strMsg = error
-- ^ 'fail' is treated the same as a programming 'error'. In other words, don't use it.

-- | Type of reads and writes to perform
data AccessMode =
     ReadStaleOk  -- ^ Read-only action, reading stale data from a slave is OK.
    | UnconfirmedWrites  -- ^ Read-write action, slave not OK, every write is fire & forget.
    | ConfirmWrites GetLastError  -- ^ Read-write action, slave not OK, every write is confirmed with getLastError.
    deriving Show

type GetLastError = Document
-- ^ Parameters for getLastError command. For example @[\"w\" =: 2]@ tells the server to wait for the write to reach at least two servers in replica set before acknowledging. See <http://www.mongodb.org/display/DOCS/Last+Error+Commands> for more options.

class Result a where
  isFailed :: a -> Bool

data WriteResult = WriteResult
                  { failed      :: Bool
                  , nMatched    :: Int
                  , nModified   :: Maybe Int
                  , nRemoved    :: Int
                  -- ^ Mongodb server before 2.6 doesn't allow to calculate this value.
                  -- This field is meaningless if we can't calculate the number of modified documents.
                  , upserted    :: [Upserted]
                  , writeErrors :: [Failure]
                  , writeConcernErrors :: [Failure]
                  } deriving Show

instance Result WriteResult where
  isFailed = failed

instance Result (Either a b) where
  isFailed (Left _) = True
  isFailed _ = False

data Upserted = Upserted
              { upsertedIndex :: Int
              , upsertedId    :: ObjectId
              } deriving Show

master :: AccessMode
-- ^ Same as 'ConfirmWrites' []
master = ConfirmWrites []

slaveOk :: AccessMode
-- ^ Same as 'ReadStaleOk'
slaveOk = ReadStaleOk

accessMode :: (Monad m) => AccessMode -> Action m a -> Action m a
-- ^ Run action with given 'AccessMode'
accessMode mode act = local (\ctx -> ctx {mongoAccessMode = mode}) act

readMode :: AccessMode -> ReadMode
readMode ReadStaleOk = StaleOk
readMode _ = Fresh

writeMode :: AccessMode -> WriteMode
writeMode ReadStaleOk = Confirm []
writeMode UnconfirmedWrites = NoConfirm
writeMode (ConfirmWrites z) = Confirm z

-- | Values needed when executing a db operation
data MongoContext = MongoContext {
    mongoPipe :: Pipe, -- ^ operations read/write to this pipelined TCP connection to a MongoDB server
    mongoAccessMode :: AccessMode, -- ^ read/write operation will use this access mode
    mongoDatabase :: Database } -- ^ operations query/update this database

mongoReadMode :: MongoContext -> ReadMode
mongoReadMode = readMode . mongoAccessMode

mongoWriteMode :: MongoContext -> WriteMode
mongoWriteMode = writeMode . mongoAccessMode

class HasMongoContext env where
    mongoContext :: env -> MongoContext
instance HasMongoContext MongoContext where
    mongoContext = id

liftDB :: (MonadReader env m, HasMongoContext env, MonadIO m)
       => Action IO a
       -> m a
liftDB m = do
    env <- ask
    liftIO $ runReaderT m (mongoContext env)

-- * Database

type Database = Text

allDatabases :: (MonadIO m) => Action m [Database]
-- ^ List all databases residing on server
allDatabases = (map (at "name") . at "databases") `liftM` useDb "admin" (runCommand1 "listDatabases")

thisDatabase :: (Monad m) => Action m Database
-- ^ Current database in use
thisDatabase = asks mongoDatabase

useDb :: (Monad m) => Database -> Action m a -> Action m a
-- ^ Run action against given database
useDb db act = local (\ctx -> ctx {mongoDatabase = db}) act

-- * Authentication

auth :: MonadIO m => Username -> Password -> Action m Bool
-- ^ Authenticate with the current database (if server is running in secure mode). Return whether authentication was successful or not. Reauthentication is required for every new pipe. SCRAM-SHA-1 will be used for server versions 3.0+, MONGO-CR for lower versions.
auth un pw = do
    let serverVersion = liftM (at "version") $ useDb "admin" $ runCommand ["buildinfo" =: (1 :: Int)]
    mmv <- liftM (readMaybe . T.unpack . head . T.splitOn ".") $ serverVersion
    maybe (return False) performAuth mmv
    where
    performAuth majorVersion =
        case (majorVersion >= (3 :: Int)) of
            True -> authSCRAMSHA1 un pw
            False -> authMongoCR un pw

authMongoCR :: (MonadIO m) => Username -> Password -> Action m Bool
-- ^ Authenticate with the current database, using the MongoDB-CR authentication mechanism (default in MongoDB server < 3.0)
authMongoCR usr pss = do
    n <- at "nonce" `liftM` runCommand ["getnonce" =: (1 :: Int)]
    true1 "ok" `liftM` runCommand ["authenticate" =: (1 :: Int), "user" =: usr, "nonce" =: n, "key" =: pwKey n usr pss]

authSCRAMSHA1 :: MonadIO m => Username -> Password -> Action m Bool
-- ^ Authenticate with the current database, using the SCRAM-SHA-1 authentication mechanism (default in MongoDB server >= 3.0)
authSCRAMSHA1 un pw = do
    let hmac = HMAC.hmac SHA1.hash 64
    nonce <- (Nonce.new >>= Nonce.nonce128 >>= return . B64.encode)
    let firstBare = B.concat [B.pack $ "n=" ++ (T.unpack un) ++ ",r=", nonce]
    let client1 = ["saslStart" =: (1 :: Int), "mechanism" =: ("SCRAM-SHA-1" :: String), "payload" =: (B.unpack . B64.encode $ B.concat [B.pack "n,,", firstBare]), "autoAuthorize" =: (1 :: Int)]
    server1 <- runCommand client1

    shortcircuit (true1 "ok" server1) $ do
        let serverPayload1 = B64.decodeLenient . B.pack . at "payload" $ server1
        let serverData1 = parseSCRAM serverPayload1
        let iterations = read . B.unpack $ Map.findWithDefault "1" "i" serverData1
        let salt = B64.decodeLenient $ Map.findWithDefault "" "s" serverData1
        let snonce = Map.findWithDefault "" "r" serverData1

        shortcircuit (B.isInfixOf nonce snonce) $ do
            let withoutProof = B.concat [B.pack "c=biws,r=", snonce]
            let digestS = B.pack $ T.unpack un ++ ":mongo:" ++ T.unpack pw
            let digest = B16.encode $ MD5.hash digestS
            let saltedPass = scramHI digest salt iterations
            let clientKey = hmac saltedPass (B.pack "Client Key")
            let storedKey = SHA1.hash clientKey
            let authMsg = B.concat [firstBare, B.pack ",", serverPayload1, B.pack ",", withoutProof]
            let clientSig = hmac storedKey authMsg
            let pval = B64.encode . BS.pack $ BS.zipWith xor clientKey clientSig
            let clientFinal = B.concat [withoutProof, B.pack ",p=", pval]
            let serverKey = hmac saltedPass (B.pack "Server Key")
            let serverSig = B64.encode $ hmac serverKey authMsg
            let client2 = ["saslContinue" =: (1 :: Int), "conversationId" =: (at "conversationId" server1 :: Int), "payload" =: (B.unpack $ B64.encode clientFinal)]
            server2 <- runCommand client2

            shortcircuit (true1 "ok" server2) $ do
                let serverPayload2 = B64.decodeLenient . B.pack $ at "payload" server2
                let serverData2 = parseSCRAM serverPayload2
                let serverSigComp = Map.findWithDefault "" "v" serverData2

                shortcircuit (serverSig == serverSigComp) $ do
                  let done = true1 "done" server2
                  if done
                    then return True
                    else do
                      let client2Step2 = [ "saslContinue" =: (1 :: Int)
                                         , "conversationId" =: (at "conversationId" server1 :: Int)
                                         , "payload" =: String ""]
                      server3 <- runCommand client2Step2
                      shortcircuit (true1 "ok" server3) $ do
                        return True
    where
    shortcircuit True f = f
    shortcircuit False _ = return False

scramHI :: B.ByteString -> B.ByteString -> Int -> B.ByteString
scramHI digest salt iters = snd $ foldl com (u1, u1) [1..(iters-1)]
    where
    hmacd = HMAC.hmac SHA1.hash 64 digest
    u1 = hmacd (B.concat [salt, BS.pack [0, 0, 0, 1]])
    com (u,uc) _ = let u' = hmacd u in (u', BS.pack $ BS.zipWith xor uc u')

parseSCRAM :: B.ByteString -> Map.Map B.ByteString B.ByteString
parseSCRAM = Map.fromList . fmap cleanup . (fmap $ T.breakOn "=") . T.splitOn "," . T.pack . B.unpack
    where cleanup (t1, t2) = (B.pack $ T.unpack t1, B.pack . T.unpack $ T.drop 1 t2)

retrieveServerData :: (MonadIO m) => Action m ServerData
retrieveServerData = do
  d <- runCommand1 "isMaster"
  let newSd = ServerData
                { isMaster = (fromMaybe False $ lookup "ismaster" d)
                , minWireVersion = (fromMaybe 0 $ lookup "minWireVersion" d)
                , maxWireVersion = (fromMaybe 0 $ lookup "maxWireVersion" d)
                , maxMessageSizeBytes = (fromMaybe 48000000 $ lookup "maxMessageSizeBytes" d)
                , maxBsonObjectSize = (fromMaybe (16 * 1024 * 1024) $ lookup "maxBsonObjectSize" d)
                , maxWriteBatchSize = (fromMaybe 1000 $ lookup "maxWriteBatchSize" d)
                }
  return newSd

-- * Collection

type Collection = Text
-- ^ Collection name (not prefixed with database)

allCollections :: MonadIO m => Action m [Collection]
-- ^ List all collections in this database
allCollections = do
    p <- asks mongoPipe
    let sd = P.serverData p
    if (maxWireVersion sd <= 2)
      then do
        db <- thisDatabase
        docs <- rest =<< find (query [] "system.namespaces") {sort = ["name" =: (1 :: Int)]}
        return . filter (not . isSpecial db) . map dropDbPrefix $ map (at "name") docs
      else do
        r <- runCommand1 "listCollections"
        let curData = do
                   (Doc curDoc) <- r !? "cursor"
                   (curId :: Int64) <- curDoc !? "id"
                   (curNs :: Text) <- curDoc !? "ns"
                   (firstBatch :: [Value]) <- curDoc !? "firstBatch"
                   return $ (curId, curNs, ((catMaybes (map cast' firstBatch)) :: [Document]))
        case curData of
          Nothing -> return []
          Just (curId, curNs, firstBatch) -> do
            db <- thisDatabase
            nc <- newCursor db curNs 0 $ return $ Batch Nothing curId firstBatch
            docs <- rest nc
            return $ catMaybes $ map (\d -> (d !? "name")) docs
 where
    dropDbPrefix = T.tail . T.dropWhile (/= '.')
    isSpecial db col = T.any (== '$') col && db <.> col /= "local.oplog.$main"

-- * Selection

data Selection = Select {selector :: Selector, coll :: Collection}  deriving (Show, Eq)
-- ^ Selects documents in collection that match selector

type Selector = Document
-- ^ Filter for a query, analogous to the where clause in SQL. @[]@ matches all documents in collection. @[\"x\" =: a, \"y\" =: b]@ is analogous to @where x = a and y = b@ in SQL. See <http://www.mongodb.org/display/DOCS/Querying> for full selector syntax.

whereJS :: Selector -> Javascript -> Selector
-- ^ Add Javascript predicate to selector, in which case a document must match both selector and predicate
whereJS sel js = ("$where" =: js) : sel

class Select aQueryOrSelection where
    select :: Selector -> Collection -> aQueryOrSelection
    -- ^ 'Query' or 'Selection' that selects documents in collection that match selector. The choice of type depends on use, for example, in @'find' (select sel col)@ it is a Query, and in @'delete' (select sel col)@ it is a Selection.

instance Select Selection where
    select = Select

instance Select Query where
    select = query

-- * Write

data WriteMode =
      NoConfirm  -- ^ Submit writes without receiving acknowledgments. Fast. Assumes writes succeed even though they may not.
    | Confirm GetLastError  -- ^ Receive an acknowledgment after every write, and raise exception if one says the write failed. This is acomplished by sending the getLastError command, with given 'GetLastError' parameters, after every write.
    deriving (Show, Eq)

write :: Notice -> Action IO (Maybe Document)
-- ^ Send write to server, and if write-mode is 'Safe' then include getLastError request and raise 'WriteFailure' if it reports an error.
write notice = asks mongoWriteMode >>= \mode -> case mode of
    NoConfirm -> do
      pipe <- asks mongoPipe
      liftIOE ConnectionFailure $ P.send pipe [notice]
      return Nothing
    Confirm params -> do
        let q = query (("getlasterror" =: (1 :: Int)) : params) "$cmd"
        pipe <- asks mongoPipe
        Batch _ _ [doc] <- do
          r <- queryRequest False q {limit = 1}
          rr <- liftIO $ request pipe [notice] r
          fulfill rr
        return $ Just doc

-- ** Insert

insert :: (MonadIO m) => Collection -> Document -> Action m Value
-- ^ Insert document into collection and return its \"_id\" value, which is created automatically if not supplied
insert col doc = do
  doc' <- liftIO $ assignId doc
  res <- insertBlock [] col (0, [doc'])
  case res of
    Left failure -> liftIO $ throwIO failure
    Right r -> return $ head r

insert_ :: (MonadIO m) => Collection -> Document -> Action m ()
-- ^ Same as 'insert' except don't return _id
insert_ col doc = insert col doc >> return ()

insertMany :: (MonadIO m) => Collection -> [Document] -> Action m [Value]
-- ^ Insert documents into collection and return their \"_id\" values,
-- which are created automatically if not supplied.
-- If a document fails to be inserted (eg. due to duplicate key)
-- then remaining docs are aborted, and LastError is set.
-- An exception will be throw if any error occurs.
insertMany = insert' []

insertMany_ :: (MonadIO m) => Collection -> [Document] -> Action m ()
-- ^ Same as 'insertMany' except don't return _ids
insertMany_ col docs = insertMany col docs >> return ()

insertAll :: (MonadIO m) => Collection -> [Document] -> Action m [Value]
-- ^ Insert documents into collection and return their \"_id\" values,
-- which are created automatically if not supplied. If a document fails
-- to be inserted (eg. due to duplicate key) then remaining docs
-- are still inserted.
insertAll = insert' [KeepGoing]

insertAll_ :: (MonadIO m) => Collection -> [Document] -> Action m ()
-- ^ Same as 'insertAll' except don't return _ids
insertAll_ col docs = insertAll col docs >> return ()

insertCommandDocument :: [InsertOption] -> Collection -> [Document] -> Document -> Document
insertCommandDocument opts col docs writeConcern =
          [ "insert" =: col
          , "ordered" =: (KeepGoing `notElem` opts)
          , "documents" =: docs
          , "writeConcern" =: writeConcern
          ]

takeRightsUpToLeft :: [Either a b] -> [b]
takeRightsUpToLeft l = E.rights $ takeWhile E.isRight l

insert' :: (MonadIO m)
        => [InsertOption] -> Collection -> [Document] -> Action m [Value]
-- ^ Insert documents into collection and return their \"_id\" values, which are created automatically if not supplied
insert' opts col docs = do
  p <- asks mongoPipe
  let sd = P.serverData p
  docs' <- liftIO $ mapM assignId docs
  mode <- asks mongoWriteMode
  let writeConcern = case mode of
                        NoConfirm -> ["w" =: (0 :: Int)]
                        Confirm params -> params
  let docSize = sizeOfDocument $ insertCommandDocument opts col [] writeConcern
  let ordered = (not (KeepGoing `elem` opts))
  let preChunks = splitAtLimit
                      (maxBsonObjectSize sd - docSize)
                                           -- size of auxiliary part of insert
                                           -- document should be subtracted from
                                           -- the overall size
                      (maxWriteBatchSize sd)
                      docs'
  let chunks =
        if ordered
            then takeRightsUpToLeft preChunks
            else rights preChunks

  let lens = map length chunks
  let lSums = 0 : (zipWith (+) lSums lens)

  chunkResults <- interruptibleFor ordered (zip lSums chunks) $ insertBlock opts col

  let lchunks = lefts preChunks
  when (not $ null lchunks) $ do
    liftIO $ throwIO $ head lchunks

  let lresults = lefts chunkResults
  when (not $ null lresults) $ liftIO $ throwIO $ head lresults
  return $ concat $ rights chunkResults

insertBlock :: (MonadIO m)
            => [InsertOption] -> Collection -> (Int, [Document]) -> Action m (Either Failure [Value])
-- ^ This will fail if the list of documents is bigger than restrictions
insertBlock _ _ (_, []) = return $ Right []
insertBlock opts col (prevCount, docs) = do
    db <- thisDatabase

    p <- asks mongoPipe
    let sd = P.serverData p
    if (maxWireVersion sd < 2)
      then do
        res <- liftDB $ write (Insert (db <.> col) opts docs)
        let errorMessage = do
              jRes <- res
              em <- lookup "err" jRes
              return $ WriteFailure prevCount (maybe 0 id $ lookup "code" jRes)  em
              -- In older versions of ^^ the protocol we can't really say which document failed.
              -- So we just report the accumulated number of documents in the previous blocks.

        case errorMessage of
          Just failure -> return $ Left failure
          Nothing -> return $ Right $ map (valueAt "_id") docs
      else do
        mode <- asks mongoWriteMode
        let writeConcern = case mode of
                              NoConfirm -> ["w" =: (0 :: Int)]
                              Confirm params -> params
        doc <- runCommand $ insertCommandDocument opts col docs writeConcern
        case (look "writeErrors" doc, look "writeConcernError" doc) of
          (Nothing, Nothing) -> return $ Right $ map (valueAt "_id") docs
          (Just (Array errs), Nothing) -> do
            let writeErrors = map (anyToWriteError prevCount) $ errs
            let errorsWithFailureIndex = map (addFailureIndex prevCount) writeErrors
            return $ Left $ CompoundFailure errorsWithFailureIndex
          (Nothing, Just err) -> do
            return $ Left $ WriteFailure
                                    prevCount
                                    (maybe 0 id $ lookup "ok" doc)
                                    (show err)
          (Just (Array errs), Just writeConcernErr) -> do
            let writeErrors = map (anyToWriteError prevCount) $ errs
            let errorsWithFailureIndex = map (addFailureIndex prevCount) writeErrors
            return $ Left $ CompoundFailure $ (WriteFailure
                                    prevCount
                                    (maybe 0 id $ lookup "ok" doc)
                                    (show writeConcernErr)) : errorsWithFailureIndex
          (Just unknownValue, Nothing) -> do
            return $ Left $ ProtocolFailure prevCount $ "Expected array of errors. Received: " ++ show unknownValue
          (Just unknownValue, Just writeConcernErr) -> do
            return $ Left $ CompoundFailure $ [ ProtocolFailure prevCount $ "Expected array of errors. Received: " ++ show unknownValue
                                              , WriteFailure prevCount (maybe 0 id $ lookup "ok" doc) $ show writeConcernErr]

splitAtLimit :: Int -> Int -> [Document] -> [Either Failure [Document]]
splitAtLimit maxSize maxCount list = chop (go 0 0 []) list
  where
    go :: Int -> Int -> [Document] -> [Document] -> ((Either Failure [Document]), [Document])
    go _ _ res [] = (Right $ reverse res, [])
    go curSize curCount [] (x:xs) |
      ((curSize + (sizeOfDocument x) + 2 + curCount) > maxSize) =
        (Left $ WriteFailure 0 0 "One document is too big for the message", xs)
    go curSize curCount res (x:xs) =
      if (   ((curSize + (sizeOfDocument x) + 2 + curCount) > maxSize)
                                 -- we have ^ 2 brackets and curCount commas in
                                 -- the document that we need to take into
                                 -- account
          || ((curCount + 1) > maxCount))
        then
          (Right $ reverse res, x:xs)
        else
          go (curSize + (sizeOfDocument x)) (curCount + 1) (x:res) xs

    chop :: ([a] -> (b, [a])) -> [a] -> [b]
    chop _ [] = []
    chop f as = let (b, as') = f as in b : chop f as'

sizeOfDocument :: Document -> Int
sizeOfDocument d = fromIntegral $ LBS.length $ runPut $ putDocument d

assignId :: Document -> IO Document
-- ^ Assign a unique value to _id field if missing
assignId doc = if any (("_id" ==) . label) doc
    then return doc
    else (\oid -> ("_id" =: oid) : doc) `liftM` genObjectId

-- ** Update

save :: (MonadIO m)
     => Collection -> Document -> Action m ()
-- ^ Save document to collection, meaning insert it if its new (has no \"_id\" field) or upsert it if its not new (has \"_id\" field)
save col doc = case look "_id" doc of
    Nothing -> insert_ col doc
    Just i -> upsert (Select ["_id" := i] col) doc

replace :: (MonadIO m)
        => Selection -> Document -> Action m ()
-- ^ Replace first document in selection with given document
replace = update []

repsert :: (MonadIO m)
        => Selection -> Document -> Action m ()
-- ^ Replace first document in selection with given document, or insert document if selection is empty
repsert = update [Upsert]
{-# DEPRECATED repsert "use upsert instead" #-}

upsert :: (MonadIO m)
       => Selection -> Document -> Action m ()
-- ^ Update first document in selection with given document, or insert document if selection is empty
upsert = update [Upsert]

type Modifier = Document
-- ^ Update operations on fields in a document. See <http://www.mongodb.org/display/DOCS/Updating#Updating-ModifierOperations>

modify :: (MonadIO m)
       => Selection -> Modifier -> Action m ()
-- ^ Update all documents in selection using given modifier
modify = update [MultiUpdate]

update :: (MonadIO m)
       => [UpdateOption] -> Selection -> Document -> Action m ()
-- ^ Update first document in selection using updater document, unless 'MultiUpdate' option is supplied then update all documents in selection. If 'Upsert' option is supplied then treat updater as document and insert it if selection is empty.
update opts (Select sel col) up = do
    db <- thisDatabase
    ctx <- ask
    liftIO $ runReaderT (void $ write (Update (db <.> col) opts sel up)) ctx

updateCommandDocument :: Collection -> Bool -> [Document] -> Document -> Document
updateCommandDocument col ordered updates writeConcern =
  [ "update"  =: col
  , "ordered" =: ordered
  , "updates" =: updates
  , "writeConcern" =: writeConcern
  ]

{-| Bulk update operation. If one update fails it will not update the remaining
 - documents. Current returned value is only a place holder. With mongodb server
 - before 2.6 it will send update requests one by one. In order to receive
 - error messages in versions under 2.6 you need to user confirmed writes.
 - Otherwise even if the errors had place the list of errors will be empty and
 - the result will be success.  After 2.6 it will use bulk update feature in
 - mongodb.
 -}
updateMany :: (MonadIO m)
           => Collection
           -> [(Selector, Document, [UpdateOption])]
           -> Action m WriteResult
updateMany = update' True

{-| Bulk update operation. If one update fails it will proceed with the
 - remaining documents. With mongodb server before 2.6 it will send update
 - requests one by one. In order to receive error messages in versions under
 - 2.6 you need to use confirmed writes.  Otherwise even if the errors had
 - place the list of errors will be empty and the result will be success.
 - After 2.6 it will use bulk update feature in mongodb.
 -}
updateAll :: (MonadIO m)
           => Collection
           -> [(Selector, Document, [UpdateOption])]
           -> Action m WriteResult
updateAll = update' False

update' :: (MonadIO m)
        => Bool
        -> Collection
        -> [(Selector, Document, [UpdateOption])]
        -> Action m WriteResult
update' ordered col updateDocs = do
  p <- asks mongoPipe
  let sd = P.serverData p
  let updates = map (\(s, d, os) -> [ "q" =: s
                                    , "u" =: d
                                    , "upsert" =: (Upsert `elem` os)
                                    , "multi" =: (MultiUpdate `elem` os)])
                updateDocs

  mode <- asks mongoWriteMode
  ctx <- ask
  liftIO $ do
    let writeConcern = case mode of
                          NoConfirm -> ["w" =: (0 :: Int)]
                          Confirm params -> params
    let docSize = sizeOfDocument $ updateCommandDocument
                                                      col
                                                      ordered
                                                      []
                                                      writeConcern
    let preChunks = splitAtLimit
                        (maxBsonObjectSize sd - docSize)
                                             -- size of auxiliary part of update
                                             -- document should be subtracted from
                                             -- the overall size
                        (maxWriteBatchSize sd)
                        updates
    let chunks =
          if ordered
              then takeRightsUpToLeft preChunks
              else rights preChunks
    let lens = map length chunks
    let lSums = 0 : (zipWith (+) lSums lens)
    blocks <- interruptibleFor ordered (zip lSums chunks) $ \b -> do
      ur <- runReaderT (updateBlock ordered col b) ctx
      return ur
      `catch` \(e :: Failure) -> do
        return $ WriteResult True 0 Nothing 0 [] [e] []
    let failedTotal = or $ map failed blocks
    let updatedTotal = sum $ map nMatched blocks
    let modifiedTotal =
          if all isNothing $ map nModified blocks
            then Nothing
            else Just $ sum $ catMaybes $ map nModified blocks
    let totalWriteErrors = concat $ map writeErrors blocks
    let totalWriteConcernErrors = concat $ map writeConcernErrors blocks

    let upsertedTotal = concat $ map upserted blocks
    return $ WriteResult
                  failedTotal
                  updatedTotal
                  modifiedTotal
                  0 -- nRemoved
                  upsertedTotal
                  totalWriteErrors
                  totalWriteConcernErrors

    `catch` \(e :: Failure) -> return $ WriteResult True 0 Nothing 0 [] [e] []

updateBlock :: (MonadIO m)
            => Bool -> Collection -> (Int, [Document]) -> Action m WriteResult
updateBlock ordered col (prevCount, docs) = do
  p <- asks mongoPipe
  let sd = P.serverData p
  if (maxWireVersion sd < 2)
    then liftIO $ ioError $ userError "updateMany doesn't support mongodb older than 2.6"
    else do
      mode <- asks mongoWriteMode
      let writeConcern = case mode of
                          NoConfirm -> ["w" =: (0 :: Int)]
                          Confirm params -> params
      doc <- runCommand $ updateCommandDocument col ordered docs writeConcern

      let n = fromMaybe 0 $ doc !? "n"
      let writeErrorsResults =
            case look "writeErrors" doc of
              Nothing -> WriteResult False 0 (Just 0) 0 [] [] []
              Just (Array err) -> WriteResult True 0 (Just 0) 0 [] (map (anyToWriteError prevCount) err) []
              Just unknownErr -> WriteResult
                                      True
                                      0
                                      (Just 0)
                                      0
                                      []
                                      [ ProtocolFailure
                                            prevCount
                                          $ "Expected array of error docs, but received: "
                                              ++ (show unknownErr)]
                                      []

      let writeConcernResults =
            case look "writeConcernError" doc of
              Nothing ->  WriteResult False 0 (Just 0) 0 [] [] []
              Just (Doc err) -> WriteResult
                                    True
                                    0
                                    (Just 0)
                                    0
                                    []
                                    []
                                    [ WriteConcernFailure
                                        (fromMaybe (-1) $ err !? "code")
                                        (fromMaybe "" $ err !? "errmsg")
                                    ]
              Just unknownErr -> WriteResult
                                      True
                                      0
                                      (Just 0)
                                      0
                                      []
                                      []
                                      [ ProtocolFailure
                                            prevCount
                                          $ "Expected doc in writeConcernError, but received: "
                                              ++ (show unknownErr)]

      let upsertedList = map docToUpserted $ fromMaybe [] (doc !? "upserted")
      liftIO $ putStrLn $ show doc
      let successResults = WriteResult False n (doc !? "nModified") 0 upsertedList [] []
      return $ foldl1' mergeWriteResults [writeErrorsResults, writeConcernResults, successResults]


interruptibleFor :: (Monad m, Result b) => Bool -> [a] -> (a -> m b) -> m [b]
interruptibleFor ordered = go []
  where
    go !res [] _ = return $ reverse res
    go !res (x:xs) f = do
      y <- f x
      if isFailed y && ordered
        then return $ reverse (y:res)
        else go (y:res) xs f

mergeWriteResults :: WriteResult -> WriteResult -> WriteResult
mergeWriteResults
  (WriteResult failed1 nMatched1 nModified1 nDeleted1 upserted1 writeErrors1 writeConcernErrors1)
  (WriteResult failed2 nMatched2 nModified2 nDeleted2 upserted2 writeErrors2 writeConcernErrors2) =
    (WriteResult
        (failed1 || failed2)
        (nMatched1 + nMatched2)
        ((liftM2 (+)) nModified1 nModified2)
        (nDeleted1 + nDeleted2)
        -- This function is used in foldl1' function. The first argument is the accumulator.
        -- The list in the accumulator is usually longer than the subsequent value which goes in the second argument.
        -- So, changing the order of list concatenation allows us to keep linear complexity of the
        -- whole list accumulation process.
        (upserted2 ++ upserted1)
        (writeErrors2 ++ writeErrors1)
        (writeConcernErrors2 ++ writeConcernErrors1)
        )


docToUpserted :: Document -> Upserted
docToUpserted doc = Upserted ind uid
  where
    ind = at "index" doc
    uid = at "_id"   doc

docToWriteError :: Document -> Failure
docToWriteError doc = WriteFailure ind code msg
  where
    ind  = at "index"  doc
    code = at "code"   doc
    msg  = at "errmsg" doc

-- ** Delete

delete :: (MonadIO m)
       => Selection -> Action m ()
-- ^ Delete all documents in selection
delete = deleteHelper []

deleteOne :: (MonadIO m)
          => Selection -> Action m ()
-- ^ Delete first document in selection
deleteOne = deleteHelper [SingleRemove]

deleteHelper :: (MonadIO m)
             => [DeleteOption] -> Selection -> Action m ()
deleteHelper opts (Select sel col) = do
    db <- thisDatabase
    ctx <- ask
    liftIO $ runReaderT (void $ write (Delete (db <.> col) opts sel)) ctx

{-| Bulk delete operation. If one delete fails it will not delete the remaining
 - documents. Current returned value is only a place holder. With mongodb server
 - before 2.6 it will send delete requests one by one. After 2.6 it will use
 - bulk delete feature in mongodb.
 -}
deleteMany :: (MonadIO m)
           => Collection
           -> [(Selector, [DeleteOption])]
           -> Action m WriteResult
deleteMany = delete' True

{-| Bulk delete operation. If one delete fails it will proceed with the
 - remaining documents. Current returned value is only a place holder. With
 - mongodb server before 2.6 it will send delete requests one by one. After 2.6
 - it will use bulk delete feature in mongodb.
 -}
deleteAll :: (MonadIO m)
          => Collection
          -> [(Selector, [DeleteOption])]
          -> Action m WriteResult
deleteAll = delete' False

deleteCommandDocument :: Collection -> Bool -> [Document] -> Document -> Document
deleteCommandDocument col ordered deletes writeConcern =
  [ "delete"       =: col
  , "ordered"      =: ordered
  , "deletes"      =: deletes
  , "writeConcern" =: writeConcern
  ]

delete' :: (MonadIO m)
        => Bool
        -> Collection
        -> [(Selector, [DeleteOption])]
        -> Action m WriteResult
delete' ordered col deleteDocs = do
  p <- asks mongoPipe
  let sd = P.serverData p
  let deletes = map (\(s, os) -> [ "q"     =: s
                                 , "limit" =: if SingleRemove `elem` os
                                               then (1 :: Int) -- Remove only one matching
                                               else (0 :: Int) -- Remove all matching
                                 ])
                    deleteDocs

  mode <- asks mongoWriteMode
  let writeConcern = case mode of
                        NoConfirm -> ["w" =: (0 :: Int)]
                        Confirm params -> params
  let docSize = sizeOfDocument $ deleteCommandDocument col ordered [] writeConcern
  let preChunks = splitAtLimit
                      (maxBsonObjectSize sd - docSize)
                                           -- size of auxiliary part of delete
                                           -- document should be subtracted from
                                           -- the overall size
                      (maxWriteBatchSize sd)
                      deletes
  let chunks =
        if ordered
            then takeRightsUpToLeft preChunks
            else rights preChunks
  ctx <- ask
  let lens = map length chunks
  let lSums = 0 : (zipWith (+) lSums lens)
  blockResult <- liftIO $ interruptibleFor ordered (zip lSums chunks) $ \b -> do
    dr <- runReaderT (deleteBlock ordered col b) ctx
    return dr
    `catch` \(e :: Failure) -> do
      return $ WriteResult True 0 Nothing 0 [] [e] []
  return $ foldl1' mergeWriteResults blockResult


addFailureIndex :: Int -> Failure -> Failure
addFailureIndex i (WriteFailure ind code s) = WriteFailure (ind + i) code s
addFailureIndex _ f = f

deleteBlock :: (MonadIO m)
            => Bool -> Collection -> (Int, [Document]) -> Action m WriteResult
deleteBlock ordered col (prevCount, docs) = do
  p <- asks mongoPipe
  let sd = P.serverData p
  if (maxWireVersion sd < 2)
    then liftIO $ ioError $ userError "deleteMany doesn't support mongodb older than 2.6"
    else do
      mode <- asks mongoWriteMode
      let writeConcern = case mode of
                          NoConfirm -> ["w" =: (0 :: Int)]
                          Confirm params -> params
      doc <- runCommand $ deleteCommandDocument col ordered docs writeConcern
      let n = fromMaybe 0 $ doc !? "n"
      liftIO $ putStrLn $ "result of delete block: " ++ (show n)

      let successResults = WriteResult False 0 Nothing n [] [] []
      let writeErrorsResults =
            case look "writeErrors" doc of
              Nothing ->  WriteResult False 0 Nothing 0 [] [] []
              Just (Array err) -> WriteResult True 0 Nothing 0 [] (map (anyToWriteError prevCount) err) []
              Just unknownErr -> WriteResult
                                      True
                                      0
                                      Nothing
                                      0
                                      []
                                      [ ProtocolFailure
                                            prevCount
                                          $ "Expected array of error docs, but received: "
                                              ++ (show unknownErr)]
                                      []
      let writeConcernResults =
            case look "writeConcernError" doc of
              Nothing ->  WriteResult False 0 Nothing 0 [] [] []
              Just (Doc err) -> WriteResult
                                    True
                                    0
                                    Nothing
                                    0
                                    []
                                    []
                                    [ WriteConcernFailure
                                        (fromMaybe (-1) $ err !? "code")
                                        (fromMaybe "" $ err !? "errmsg")
                                    ]
              Just unknownErr -> WriteResult
                                      True
                                      0
                                      Nothing
                                      0
                                      []
                                      []
                                      [ ProtocolFailure
                                            prevCount
                                          $ "Expected doc in writeConcernError, but received: "
                                              ++ (show unknownErr)]
      return $ foldl1' mergeWriteResults [successResults, writeErrorsResults, writeConcernResults]

anyToWriteError :: Int -> Value -> Failure
anyToWriteError _ (Doc d) = docToWriteError d
anyToWriteError ind _ = ProtocolFailure ind "Unknown bson value"

-- * Read

data ReadMode =
      Fresh  -- ^ read from master only
    | StaleOk  -- ^ read from slave ok
    deriving (Show, Eq)

readModeOption :: ReadMode -> [QueryOption]
readModeOption Fresh = []
readModeOption StaleOk = [SlaveOK]

-- ** Query

-- | Use 'select' to create a basic query with defaults, then modify if desired. For example, @(select sel col) {limit = 10}@
data Query = Query {
    options :: [QueryOption],  -- ^ Default = []
    selection :: Selection,
    project :: Projector,  -- ^ \[\] = all fields. Default = []
    skip :: Word32,  -- ^ Number of initial matching documents to skip. Default = 0
    limit :: Limit, -- ^ Maximum number of documents to return, 0 = no limit. Default = 0
    sort :: Order,  -- ^ Sort results by this order, [] = no sort. Default = []
    snapshot :: Bool,  -- ^ If true assures no duplicates are returned, or objects missed, which were present at both the start and end of the query's execution (even if the object were updated). If an object is new during the query, or deleted during the query, it may or may not be returned, even with snapshot mode. Note that short query responses (less than 1MB) are always effectively snapshotted. Default = False
    batchSize :: BatchSize,  -- ^ The number of document to return in each batch response from the server. 0 means use Mongo default. Default = 0
    hint :: Order  -- ^ Force MongoDB to use this index, [] = no hint. Default = []
    } deriving (Show, Eq)

type Projector = Document
-- ^ Fields to return, analogous to the select clause in SQL. @[]@ means return whole document (analogous to * in SQL). @[\"x\" =: 1, \"y\" =: 1]@ means return only @x@ and @y@ fields of each document. @[\"x\" =: 0]@ means return all fields except @x@.

type Limit = Word32
-- ^ Maximum number of documents to return, i.e. cursor will close after iterating over this number of documents. 0 means no limit.

type Order = Document
-- ^ Fields to sort by. Each one is associated with 1 or -1. Eg. @[\"x\" =: 1, \"y\" =: -1]@ means sort by @x@ ascending then @y@ descending

type BatchSize = Word32
-- ^ The number of document to return in each batch response from the server. 0 means use Mongo default.

query :: Selector -> Collection -> Query
-- ^ Selects documents in collection that match selector. It uses no query options, projects all fields, does not skip any documents, does not limit result size, uses default batch size, does not sort, does not hint, and does not snapshot.
query sel col = Query [] (Select sel col) [] 0 0 [] False 0 []

find :: MonadIO m => Query -> Action m Cursor
-- ^ Fetch documents satisfying query
find q@Query{selection, batchSize} = do
    db <- thisDatabase
    pipe <- asks mongoPipe
    qr <- queryRequest False q
    dBatch <- liftIO $ request pipe [] qr
    newCursor db (coll selection) batchSize dBatch

findOne :: (MonadIO m) => Query -> Action m (Maybe Document)
-- ^ Fetch first document satisfying query or Nothing if none satisfy it
findOne q = do
    pipe <- asks mongoPipe
    qr <- queryRequest False q {limit = 1}
    rq <- liftIO $ request pipe [] qr
    Batch _ _ docs <- liftDB $ fulfill rq
    return (listToMaybe docs)

fetch :: (MonadIO m) => Query -> Action m Document
-- ^ Same as 'findOne' except throw 'DocNotFound' if none match
fetch q = findOne q >>= maybe (liftIO $ throwIO $ DocNotFound $ selection q) return

data FindAndModifyOpts = FamRemove Bool
                       | FamUpdate
                         { famUpdate :: Document
                         , famNew :: Bool
                         , famUpsert :: Bool
                         }
                       deriving Show

defFamUpdateOpts :: Document -> FindAndModifyOpts
defFamUpdateOpts ups = FamUpdate
                       { famNew = True
                       , famUpsert = False
                       , famUpdate = ups
                       }

-- | runs the findAndModify command as an update without an upsert and new set to true.
-- Returns a single updated document (new option is set to true).
--
-- see 'findAndModifyOpts' if you want to use findAndModify in a differnt way
findAndModify :: MonadIO m
              => Query
              -> Document -- ^ updates
              -> Action m (Either String Document)
findAndModify q ups = do
  eres <- findAndModifyOpts q (defFamUpdateOpts ups)
  return $ case eres of
    Left l -> Left l
    Right r -> case r of
      -- only possible when upsert is True and new is False
      Nothing  -> Left "findAndModify: impossible null result"
      Just doc -> Right doc

-- | runs the findAndModify command,
-- allows more options than 'findAndModify'
findAndModifyOpts :: MonadIO m
                  => Query
                  ->FindAndModifyOpts
                  -> Action m (Either String (Maybe Document))
findAndModifyOpts (Query {
    selection = Select sel collection
  , project = project
  , sort = sort
  }) famOpts = do
    result <- runCommand
       ([ "findAndModify" := String collection
        , "query"  := Doc sel
        , "fields" := Doc project
        , "sort"   := Doc sort
        ] ++
            case famOpts of
              FamRemove shouldRemove -> [ "remove" := Bool shouldRemove ]
              FamUpdate {..} ->
                [ "update" := Doc famUpdate
                , "new"    := Bool famNew    -- return updated document, not original document
                , "upsert" := Bool famUpsert -- insert if nothing is found
                ])
    return $ case lookupErr result of
        Just e -> leftErr e
        Nothing -> case lookup "value" result of
            Left err   -> leftErr $ "no document found: " `mappend` err
            Right mdoc -> case mdoc of
                Just doc@(_:_) -> Right (Just doc)
                Just [] -> case famOpts of
                    FamUpdate { famUpsert = True, famNew = False } -> Right Nothing
                    _ -> leftErr $ show result
                _  -> leftErr $ show result
  where
    leftErr err = Left $ "findAndModify " `mappend` show collection
        `mappend` "\nfrom query: " `mappend` show sel
        `mappend` "\nerror: " `mappend` err

    -- return Nothing means ok, Just is the error message
    lookupErr result = case lookup "lastErrorObject" result of
        Right errObject -> lookup "err" errObject
        Left err -> Just err

explain :: (MonadIO m) => Query -> Action m Document
-- ^ Return performance stats of query execution
explain q = do  -- same as findOne but with explain set to true
    pipe <- asks mongoPipe
    qr <- queryRequest True q {limit = 1}
    r <- liftIO $ request pipe [] qr
    Batch _ _ docs <- liftDB $ fulfill r
    return $ if null docs then error ("no explain: " ++ show q) else head docs

count :: (MonadIO m) => Query -> Action m Int
-- ^ Fetch number of documents satisfying query (including effect of skip and/or limit if present)
count Query{selection = Select sel col, skip, limit} = at "n" `liftM` runCommand
    (["count" =: col, "query" =: sel, "skip" =: (fromIntegral skip :: Int32)]
        ++ ("limit" =? if limit == 0 then Nothing else Just (fromIntegral limit :: Int32)))

distinct :: (MonadIO m) => Label -> Selection -> Action m [Value]
-- ^ Fetch distinct values of field in selected documents
distinct k (Select sel col) = at "values" `liftM` runCommand ["distinct" =: col, "key" =: k, "query" =: sel]

queryRequest :: (Monad m) => Bool -> Query -> Action m (Request, Maybe Limit)
-- ^ Translate Query to Protocol.Query. If first arg is true then add special $explain attribute.
queryRequest isExplain Query{..} = do
    ctx <- ask
    return $ queryRequest' (mongoReadMode ctx) (mongoDatabase ctx)
 where
    queryRequest' rm db = (P.Query{..}, remainingLimit) where
        qOptions = readModeOption rm ++ options
        qFullCollection = db <.> coll selection
        qSkip = fromIntegral skip
        (qBatchSize, remainingLimit) = batchSizeRemainingLimit batchSize (if limit == 0 then Nothing else Just limit)
        qProjector = project
        mOrder = if null sort then Nothing else Just ("$orderby" =: sort)
        mSnapshot = if snapshot then Just ("$snapshot" =: True) else Nothing
        mHint = if null hint then Nothing else Just ("$hint" =: hint)
        mExplain = if isExplain then Just ("$explain" =: True) else Nothing
        special = catMaybes [mOrder, mSnapshot, mHint, mExplain]
        qSelector = if null special then s else ("$query" =: s) : special where s = selector selection

batchSizeRemainingLimit :: BatchSize -> (Maybe Limit) -> (Int32, Maybe Limit)
-- ^ Given batchSize and limit return P.qBatchSize and remaining limit
batchSizeRemainingLimit batchSize mLimit =
  let remaining =
        case mLimit of
          Nothing    -> batchSize
          Just limit ->
            if 0 < batchSize && batchSize < limit
              then batchSize
              else limit
  in (fromIntegral remaining, mLimit)

type DelayedBatch = IO Batch
-- ^ A promised batch which may fail

data Batch = Batch (Maybe Limit) CursorId [Document]
-- ^ CursorId = 0 means cursor is finished. Documents is remaining documents to serve in current batch. Limit is number of documents to return. Nothing means no limit.

request :: Pipe -> [Notice] -> (Request, Maybe Limit) -> IO DelayedBatch
-- ^ Send notices and request and return promised batch
request pipe ns (req, remainingLimit) = do
    promise <- liftIOE ConnectionFailure $ P.call pipe ns req
    let protectedPromise = liftIOE ConnectionFailure promise
    return $ fromReply remainingLimit =<< protectedPromise

fromReply :: Maybe Limit -> Reply -> DelayedBatch
-- ^ Convert Reply to Batch or Failure
fromReply limit Reply{..} = do
    mapM_ checkResponseFlag rResponseFlags
    return (Batch limit rCursorId rDocuments)
 where
    -- If response flag indicates failure then throw it, otherwise do nothing
    checkResponseFlag flag = case flag of
        AwaitCapable -> return ()
        CursorNotFound -> throwIO $ CursorNotFoundFailure rCursorId
        QueryError -> throwIO $ QueryFailure (at "code" $ head rDocuments) (at "$err" $ head rDocuments)

fulfill :: DelayedBatch -> Action IO Batch
-- ^ Demand and wait for result, raise failure if exception
fulfill = liftIO

-- *** Cursor

data Cursor = Cursor FullCollection BatchSize (MVar DelayedBatch)
-- ^ Iterator over results of a query. Use 'next' to iterate or 'rest' to get all results. A cursor is closed when it is explicitly closed, all results have been read from it, garbage collected, or not used for over 10 minutes (unless 'NoCursorTimeout' option was specified in 'Query'). Reading from a closed cursor raises a 'CursorNotFoundFailure'. Note, a cursor is not closed when the pipe is closed, so you can open another pipe to the same server and continue using the cursor.

newCursor :: MonadIO m => Database -> Collection -> BatchSize -> DelayedBatch -> Action m Cursor
-- ^ Create new cursor. If you don't read all results then close it. Cursor will be closed automatically when all results are read from it or when eventually garbage collected.
newCursor db col batchSize dBatch = do
    var <- liftIO $ MV.newMVar dBatch
    let cursor = Cursor (db <.> col) batchSize var
    _ <- liftDB $ mkWeakMVar var (closeCursor cursor)
    return cursor

nextBatch :: MonadIO m => Cursor -> Action m [Document]
-- ^ Return next batch of documents in query result, which will be empty if finished.
nextBatch (Cursor fcol batchSize var) = liftDB $ modifyMVar var $ \dBatch -> do
    -- Pre-fetch next batch promise from server and return current batch.
    Batch mLimit cid docs <- liftDB $ fulfill' fcol batchSize dBatch
    let newLimit = do
              limit <- mLimit
              return $ limit - (min limit $ fromIntegral $ length docs)
    let emptyBatch = return $ Batch (Just 0) 0 []
    let getNextBatch = nextBatch' fcol batchSize newLimit cid
    let resultDocs = (maybe id (take . fromIntegral) mLimit) docs
    case (cid, newLimit) of
      (0, _)      -> return (emptyBatch, resultDocs)
      (_, Just 0) -> do
        pipe <- asks mongoPipe
        liftIOE ConnectionFailure $ P.send pipe [KillCursors [cid]]
        return (emptyBatch, resultDocs)
      (_, _)      -> (, resultDocs) <$> getNextBatch

fulfill' :: FullCollection -> BatchSize -> DelayedBatch -> Action IO Batch
-- Discard pre-fetched batch if empty with nonzero cid.
fulfill' fcol batchSize dBatch = do
    b@(Batch limit cid docs) <- fulfill dBatch
    if cid /= 0 && null docs && (limit > (Just 0))
        then nextBatch' fcol batchSize limit cid >>= fulfill
        else return b

nextBatch' :: (MonadIO m) => FullCollection -> BatchSize -> (Maybe Limit) -> CursorId -> Action m DelayedBatch
nextBatch' fcol batchSize limit cid = do
    pipe <- asks mongoPipe
    liftIO $ request pipe [] (GetMore fcol batchSize' cid, remLimit)
    where (batchSize', remLimit) = batchSizeRemainingLimit batchSize limit

next :: MonadIO m => Cursor -> Action m (Maybe Document)
-- ^ Return next document in query result, or Nothing if finished.
next (Cursor fcol batchSize var) = liftDB $ modifyMVar var nextState where
    -- Pre-fetch next batch promise from server when last one in current batch is returned.
    -- nextState:: DelayedBatch -> Action m (DelayedBatch, Maybe Document)
    nextState dBatch = do
        Batch mLimit cid docs <- liftDB $ fulfill' fcol batchSize dBatch
        if mLimit == (Just 0)
          then return (return $ Batch (Just 0) 0 [], Nothing)
          else
            case docs of
                doc : docs' -> do
                    let newLimit = do
                              limit <- mLimit
                              return $ limit - 1
                    dBatch' <- if null docs' && cid /= 0 && ((newLimit > (Just 0)) || (isNothing newLimit))
                        then nextBatch' fcol batchSize newLimit cid
                        else return $ return (Batch newLimit cid docs')
                    when (newLimit == (Just 0)) $ unless (cid == 0) $ do
                      pipe <- asks mongoPipe
                      liftIOE ConnectionFailure $ P.send pipe [KillCursors [cid]]
                    return (dBatch', Just doc)
                [] -> if cid == 0
                    then return (return $ Batch (Just 0) 0 [], Nothing)  -- finished
                    else do
                      nb <- nextBatch' fcol batchSize mLimit cid
                      return (nb, Nothing)

nextN :: MonadIO m => Int -> Cursor -> Action m [Document]
-- ^ Return next N documents or less if end is reached
nextN n c = catMaybes `liftM` replicateM n (next c)

rest :: MonadIO m => Cursor -> Action m [Document]
-- ^ Return remaining documents in query result
rest c = loop (next c)

closeCursor :: MonadIO m => Cursor -> Action m ()
closeCursor (Cursor _ _ var) = liftDB $ modifyMVar var $ \dBatch -> do
    Batch _ cid _ <- fulfill dBatch
    unless (cid == 0) $ do
      pipe <- asks mongoPipe
      liftIOE ConnectionFailure $ P.send pipe [KillCursors [cid]]
    return $ (return $ Batch (Just 0) 0 [], ())

isCursorClosed :: MonadIO m => Cursor -> Action m Bool
isCursorClosed (Cursor _ _ var) = do
        Batch _ cid docs <- liftDB $ fulfill =<< readMVar var
        return (cid == 0 && null docs)

-- ** Aggregate

type Pipeline = [Document]
-- ^ The Aggregate Pipeline

aggregate :: MonadIO m => Collection -> Pipeline -> Action m [Document]
-- ^ Runs an aggregate and unpacks the result. See <http://docs.mongodb.org/manual/core/aggregation/> for details.
aggregate aColl agg = do
    response <- runCommand ["aggregate" =: aColl, "pipeline" =: agg]
    case true1 "ok" response of
        True  -> lookup "result" response
        False -> liftIO $ throwIO $ AggregateFailure $ at "errmsg" response

-- ** Group

-- | Groups documents in collection by key then reduces (aggregates) each group
data Group = Group {
    gColl :: Collection,
    gKey :: GroupKey,  -- ^ Fields to group by
    gReduce :: Javascript,  -- ^ @(doc, agg) -> ()@. The reduce function reduces (aggregates) the objects iterated. Typical operations of a reduce function include summing and counting. It takes two arguments, the current document being iterated over and the aggregation value, and updates the aggregate value.
    gInitial :: Document,  -- ^ @agg@. Initial aggregation value supplied to reduce
    gCond :: Selector,  -- ^ Condition that must be true for a row to be considered. [] means always true.
    gFinalize :: Maybe Javascript  -- ^ @agg -> () | result@. An optional function to be run on each item in the result set just before the item is returned. Can either modify the item (e.g., add an average field given a count and a total) or return a replacement object (returning a new object with just _id and average fields).
    } deriving (Show, Eq)

data GroupKey = Key [Label] | KeyF Javascript  deriving (Show, Eq)
-- ^ Fields to group by, or function (@doc -> key@) returning a "key object" to be used as the grouping key. Use KeyF instead of Key to specify a key that is not an existing member of the object (or, to access embedded members).

groupDocument :: Group -> Document
-- ^ Translate Group data into expected document form
groupDocument Group{..} =
    ("finalize" =? gFinalize) ++ [
    "ns" =: gColl,
    case gKey of Key k -> "key" =: map (=: True) k; KeyF f -> "$keyf" =: f,
    "$reduce" =: gReduce,
    "initial" =: gInitial,
    "cond" =: gCond ]

group :: (MonadIO m) => Group -> Action m [Document]
-- ^ Execute group query and return resulting aggregate value for each distinct key
group g = at "retval" `liftM` runCommand ["group" =: groupDocument g]

-- ** MapReduce

-- | Maps every document in collection to a list of (key, value) pairs, then for each unique key reduces all its associated values to a single result. There are additional parameters that may be set to tweak this basic operation.
-- This implements the latest version of map-reduce that requires MongoDB 1.7.4 or greater. To map-reduce against an older server use runCommand directly as described in http://www.mongodb.org/display/DOCS/MapReduce.
data MapReduce = MapReduce {
    rColl :: Collection,
    rMap :: MapFun,
    rReduce :: ReduceFun,
    rSelect :: Selector,  -- ^ Operate on only those documents selected. Default is [] meaning all documents.
    rSort :: Order,  -- ^ Default is [] meaning no sort
    rLimit :: Limit,  -- ^ Default is 0 meaning no limit
    rOut :: MROut,  -- ^ Output to a collection with a certain merge policy. Default is no collection ('Inline'). Note, you don't want this default if your result set is large.
    rFinalize :: Maybe FinalizeFun,  -- ^ Function to apply to all the results when finished. Default is Nothing.
    rScope :: Document,  -- ^ Variables (environment) that can be accessed from map/reduce/finalize. Default is [].
    rVerbose :: Bool  -- ^ Provide statistics on job execution time. Default is False.
    } deriving (Show, Eq)

type MapFun = Javascript
-- ^ @() -> void@. The map function references the variable @this@ to inspect the current object under consideration. The function must call @emit(key,value)@ at least once, but may be invoked any number of times, as may be appropriate.

type ReduceFun = Javascript
-- ^ @(key, [value]) -> value@. The reduce function receives a key and an array of values and returns an aggregate result value. The MapReduce engine may invoke reduce functions iteratively; thus, these functions must be idempotent.  That is, the following must hold for your reduce function: @reduce(k, [reduce(k,vs)]) == reduce(k,vs)@. If you need to perform an operation only once, use a finalize function. The output of emit (the 2nd param) and reduce should be the same format to make iterative reduce possible.

type FinalizeFun = Javascript
-- ^ @(key, value) -> final_value@. A finalize function may be run after reduction.  Such a function is optional and is not necessary for many map/reduce cases.  The finalize function takes a key and a value, and returns a finalized value.

data MROut =
      Inline -- ^ Return results directly instead of writing them to an output collection. Results must fit within 16MB limit of a single document
    | Output MRMerge Collection (Maybe Database) -- ^ Write results to given collection, in other database if specified. Follow merge policy when entry already exists
    deriving (Show, Eq)

data MRMerge =
      Replace  -- ^ Clear all old data and replace it with new data
    | Merge  -- ^ Leave old data but overwrite entries with the same key with new data
    | Reduce  -- ^ Leave old data but combine entries with the same key via MR's reduce function
    deriving (Show, Eq)

type MRResult = Document
-- ^ Result of running a MapReduce has some stats besides the output. See http://www.mongodb.org/display/DOCS/MapReduce#MapReduce-Resultobject

mrDocument :: MapReduce -> Document
-- ^ Translate MapReduce data into expected document form
mrDocument MapReduce{..} =
    ("mapreduce" =: rColl) :
    ("out" =: mrOutDoc rOut) :
    ("finalize" =? rFinalize) ++ [
    "map" =: rMap,
    "reduce" =: rReduce,
    "query" =: rSelect,
    "sort" =: rSort,
    "limit" =: (fromIntegral rLimit :: Int),
    "scope" =: rScope,
    "verbose" =: rVerbose ]

mrOutDoc :: MROut -> Document
-- ^ Translate MROut into expected document form
mrOutDoc Inline = ["inline" =: (1 :: Int)]
mrOutDoc (Output mrMerge coll mDB) = (mergeName mrMerge =: coll) : mdb mDB where
    mergeName Replace = "replace"
    mergeName Merge = "merge"
    mergeName Reduce = "reduce"
    mdb Nothing = []
    mdb (Just db) = ["db" =: db]

mapReduce :: Collection -> MapFun -> ReduceFun -> MapReduce
-- ^ MapReduce on collection with given map and reduce functions. Remaining attributes are set to their defaults, which are stated in their comments.
mapReduce col map' red = MapReduce col map' red [] [] 0 Inline Nothing [] False

runMR :: MonadIO m => MapReduce -> Action m Cursor
-- ^ Run MapReduce and return cursor of results. Error if map/reduce fails (because of bad Javascript)
runMR mr = do
    res <- runMR' mr
    case look "result" res of
        Just (String coll) -> find $ query [] coll
        Just (Doc doc) -> useDb (at "db" doc) $ find $ query [] (at "collection" doc)
        Just x -> error $ "unexpected map-reduce result field: " ++ show x
        Nothing -> newCursor "" "" 0 $ return $ Batch (Just 0) 0 (at "results" res)

runMR' :: (MonadIO m) => MapReduce -> Action m MRResult
-- ^ Run MapReduce and return a MR result document containing stats and the results if Inlined. Error if the map/reduce failed (because of bad Javascript).
runMR' mr = do
    doc <- runCommand (mrDocument mr)
    return $ if true1 "ok" doc then doc else error $ "mapReduce error:\n" ++ show doc ++ "\nin:\n" ++ show mr

-- * Command

type Command = Document
-- ^ A command is a special query or action against the database. See <http://www.mongodb.org/display/DOCS/Commands> for details.

runCommand :: (MonadIO m) => Command -> Action m Document
-- ^ Run command against the database and return its result
runCommand c = maybe err id `liftM` findOne (query c "$cmd") where
    err = error $ "Nothing returned for command: " ++ show c

runCommand1 :: (MonadIO m) => Text -> Action m Document
-- ^ @runCommand1 foo = runCommand [foo =: 1]@
runCommand1 c = runCommand [c =: (1 :: Int)]

eval :: (MonadIO m, Val v) => Javascript -> Action m v
-- ^ Run code on server
eval code = at "retval" `liftM` runCommand ["$eval" =: code]

modifyMVar :: MVar a -> (a -> Action IO (a, b)) -> Action IO b
modifyMVar v f = do
  ctx <- ask
  liftIO $ MV.modifyMVar v (\x -> runReaderT (f x) ctx)

mkWeakMVar :: MVar a -> Action IO () -> Action IO (Weak (MVar a))
mkWeakMVar m closing = do
  ctx <- ask
#if MIN_VERSION_base(4,6,0)
  liftIO $ MV.mkWeakMVar m $ runReaderT closing ctx
#else
  liftIO $ MV.addMVarFinalizer m $ runReaderT closing ctx
#endif


{- Authors: Tony Hannan <tony@10gen.com>
   Copyright 2011 10gen Inc.
   Licensed under the Apache License, Version 2.0 (the "License"); you may not use this file except in compliance with the License. You may obtain a copy of the License at: http://www.apache.org/licenses/LICENSE-2.0. Unless required by applicable law or agreed to in writing, software distributed under the License is distributed on an "AS IS" BASIS, WITHOUT WARRANTIES OR CONDITIONS OF ANY KIND, either express or implied. See the License for the specific language governing permissions and limitations under the License. -}<|MERGE_RESOLUTION|>--- conflicted
+++ resolved
@@ -69,14 +69,8 @@
                                          readMVar)
 #endif
 import Control.Applicative ((<$>))
-<<<<<<< HEAD
-import Control.Exception (SomeException, catch)
-import Control.Monad (when)
-=======
 import Control.Exception (catch)
 import Control.Monad (when, void)
-import Control.Monad.Base (MonadBase)
->>>>>>> 571fe47d
 import Control.Monad.Error (Error(..))
 import Control.Monad.Reader (MonadReader, ReaderT, runReaderT, ask, asks, local)
 import Control.Monad.Trans (MonadIO, liftIO)
